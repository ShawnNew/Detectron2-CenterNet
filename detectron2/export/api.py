# Copyright (c) Facebook, Inc. and its affiliates. All Rights Reserved.
import copy
import logging
import os
import torch
from caffe2.proto import caffe2_pb2
from torch import nn

from detectron2.config import CfgNode as CN

from .caffe2_inference import ProtobufDetectionModel
from .caffe2_modeling import META_ARCH_CAFFE2_EXPORT_TYPE_MAP, convert_batched_inputs_to_c2_format
from .meta_modeling import META_ARCH_ONNX_EXPORT_TYPE_MAP, trace_context, remove_copy_between_cpu_and_gpu
from .shared import get_pb_arg_vali, get_pb_arg_vals, save_graph

__all__ = [
    "add_export_config",
    "export_caffe2_model",
    "Caffe2Model",
    "export_onnx_model",
    "Caffe2Tracer",
]


def add_export_config(cfg):
    """
    Args:
        cfg (CfgNode): a detectron2 config

    Returns:
        CfgNode: an updated config with new options that will be used
            by :class:`Caffe2Tracer`.
    """
    is_frozen = cfg.is_frozen()
    cfg.defrost()
    cfg.EXPORT_CAFFE2 = CN()
    cfg.EXPORT_CAFFE2.USE_HEATMAP_MAX_KEYPOINT = False
    if is_frozen:
        cfg.freeze()
    return cfg


class Caffe2Tracer:
    """
    Make a detectron2 model traceable with caffe2 style.

    An original detectron2 model may not be traceable, or
    cannot be deployed directly after being traced, due to some reasons:

    1. control flow in some ops
    2. custom ops
    3. complicated pre/post processing

    This class provides a traceable version of a detectron2 model by:

    1. Rewrite parts of the model using ops in caffe2. Note that some ops do
       not have GPU implementation.
    2. Define the inputs "after pre-processing" as inputs to the model
    3. Remove post-processing and produce raw layer outputs

    More specifically about inputs: all builtin models take two input tensors.

    1. NCHW float "data" which is an image (usually in [0, 255])
    2. Nx3 float "im_info", each row of which is (height, width, 1.0)

    After making a traceable model, the class provide methods to export such a
    model to different deployment formats.

    The class currently only supports models using builtin meta architectures.
    """

    def __init__(self, cfg, model, inputs):
        """
        Args:
            cfg (CfgNode): a detectron2 config, with extra export-related options
                added by :func:`add_export_config`.
            model (nn.Module): a model built by
                :func:`detectron2.modeling.build_model`. Weights have to be already
                loaded to this model.
            inputs: sample inputs that the given model takes for inference.
                Will be used to trace the model. Random input with no detected objects
                will not work if the model has data-dependent control flow (e.g., R-CNN).
        """
        assert isinstance(cfg, CN), cfg
        assert isinstance(model, torch.nn.Module), type(model)
        if "EXPORT_CAFFE2" not in cfg:
            cfg = add_export_config(cfg)  # will just the defaults

        self.cfg = cfg
        self.model = model
        self.inputs = inputs

    def _get_traceable(self):
        # TODO how to make it extensible to support custom models
        C2MetaArch = META_ARCH_CAFFE2_EXPORT_TYPE_MAP[self.cfg.MODEL.META_ARCHITECTURE]
        traceable_model = C2MetaArch(self.cfg, copy.deepcopy(self.model))
        traceable_inputs = traceable_model.get_caffe2_inputs(self.inputs)
        return traceable_model, traceable_inputs

    def export_caffe2(self):
        """
        Export the model to Caffe2's protobuf format.
        The returned object can be saved with ``.save_protobuf()`` method.
        The result can be loaded and executed using Caffe2 runtime.

        Returns:
            Caffe2Model
        """
        from .caffe2_export import export_caffe2_detection_model

        model, inputs = self._get_traceable()
        predict_net, init_net = export_caffe2_detection_model(model, inputs)
        return Caffe2Model(predict_net, init_net)

    def export_onnx(self):
        """
        Export the model to ONNX format.
        Note that the exported model contains custom ops only available in caffe2, therefore it
        cannot be directly executed by other runtime. Post-processing or transformation passes
        may be applied on the model to accommodate different runtimes.

        Returns:
            onnx.ModelProto: an onnx model.
        """
<<<<<<< HEAD
        # model, inputs = self._get_traceable()
        MetaArch = META_ARCH_ONNX_EXPORT_TYPE_MAP[self.cfg.MODEL.META_ARCHITECTURE]
        model = MetaArch(self.cfg, copy.deepcopy(self.model))
        inputs = model.convert_inputs(self.inputs)
        with trace_context(model):
            onnx_model = export_onnx_model_impl(model, (inputs,), input_names=model.get_input_names(),
                                                output_names=model.get_output_names())
        return model, remove_copy_between_cpu_and_gpu(onnx_model)
=======
        from .caffe2_export import export_onnx_model as export_onnx_model_impl

        model, inputs = self._get_traceable()
        return export_onnx_model_impl(model, (inputs,))
>>>>>>> 7f06f538

    def export_torchscript(self):
        """
        Export the model to a ``torch.jit.TracedModule`` by tracing.
        The returned object can be saved to a file by ``.save()``.

        Returns:
            torch.jit.TracedModule: a torch TracedModule
        """
        model, inputs = self._get_traceable()
        logger = logging.getLogger(__name__)
        logger.info("Tracing the model with torch.jit.trace ...")
        with torch.no_grad():
            return torch.jit.trace(model, (inputs,), optimize=True)

    def get_onnx_traceable(self):
        MetaArch = META_ARCH_ONNX_EXPORT_TYPE_MAP[self.cfg.MODEL.META_ARCHITECTURE]
        model = MetaArch(self.cfg, copy.deepcopy(self.model))
        return model


def export_caffe2_model(cfg, model, inputs):
    """
    Export a detectron2 model to caffe2 format.

    Args:
        cfg (CfgNode): a detectron2 config, with extra export-related options
            added by :func:`add_export_config`.
        model (nn.Module): a model built by
            :func:`detectron2.modeling.build_model`.
            It will be modified by this function.
        inputs: sample inputs that the given model takes for inference.
            Will be used to trace the model.

    Returns:
        Caffe2Model
    """
    return Caffe2Tracer(cfg, model, inputs).export_caffe2()


def export_onnx_model(cfg, model, inputs):
    """
    Export a detectron2 model to ONNX format.
    Note that the exported model contains custom ops only available in caffe2, therefore it
    cannot be directly executed by other runtime. Post-processing or transformation passes
    may be applied on the model to accommodate different runtimes.

    Args:
        cfg (CfgNode): a detectron2 config, with extra export-related options
            added by :func:`add_export_config`.
        model (nn.Module): a model built by
            :func:`detectron2.modeling.build_model`.
            It will be modified by this function.
        inputs: sample inputs that the given model takes for inference.
            Will be used to trace the model.
    Returns:
        onnx.ModelProto: an onnx model.
    """
    return Caffe2Tracer(cfg, model, inputs).export_onnx()


class Caffe2Model(nn.Module):
    """
    A wrapper around the traced model in caffe2's pb format.
    """

    def __init__(self, predict_net, init_net):
        super().__init__()
        self.eval()  # always in eval mode
        self._predict_net = predict_net
        self._init_net = init_net
        self._predictor = None

    @property
    def predict_net(self):
        """
        Returns:
            core.Net: the underlying caffe2 predict net
        """
        return self._predict_net

    @property
    def init_net(self):
        """
        Returns:
            core.Net: the underlying caffe2 init net
        """
        return self._init_net

    __init__.__HIDE_SPHINX_DOC__ = True

    def save_protobuf(self, output_dir):
        """
        Save the model as caffe2's protobuf format.

        Args:
            output_dir (str): the output directory to save protobuf files.
        """
        logger = logging.getLogger(__name__)
        logger.info("Saving model to {} ...".format(output_dir))
        os.makedirs(output_dir, exist_ok=True)

        with open(os.path.join(output_dir, "model.pb"), "wb") as f:
            f.write(self._predict_net.SerializeToString())
        with open(os.path.join(output_dir, "model.pbtxt"), "w") as f:
            f.write(str(self._predict_net))
        with open(os.path.join(output_dir, "model_init.pb"), "wb") as f:
            f.write(self._init_net.SerializeToString())

    def save_graph(self, output_file, inputs=None):
        """
        Save the graph as SVG format.

        Args:
            output_file (str): a SVG file
            inputs: optional inputs given to the model.
                If given, the inputs will be used to run the graph to record
                shape of every tensor. The shape information will be
                saved together with the graph.
        """
        from .caffe2_export import run_and_save_graph

        if inputs is None:
            save_graph(self._predict_net, output_file, op_only=False)
        else:
            size_divisibility = get_pb_arg_vali(self._predict_net, "size_divisibility", 0)
            device = get_pb_arg_vals(self._predict_net, "device", b"cpu").decode("ascii")
            inputs = convert_batched_inputs_to_c2_format(inputs, size_divisibility, device)
            inputs = [x.cpu().numpy() for x in inputs]
            run_and_save_graph(self._predict_net, self._init_net, inputs, output_file)

    @staticmethod
    def load_protobuf(dir):
        """
        Args:
            dir (str): a directory used to save Caffe2Model with
                :meth:`save_protobuf`.
                The files "model.pb" and "model_init.pb" are needed.

        Returns:
            Caffe2Model: the caffe2 model loaded from this directory.
        """
        predict_net = caffe2_pb2.NetDef()
        with open(os.path.join(dir, "model.pb"), "rb") as f:
            predict_net.ParseFromString(f.read())

        init_net = caffe2_pb2.NetDef()
        with open(os.path.join(dir, "model_init.pb"), "rb") as f:
            init_net.ParseFromString(f.read())

        return Caffe2Model(predict_net, init_net)

    def __call__(self, inputs):
        """
        An interface that wraps around a caffe2 model and mimics detectron2's models'
        input & output format. This is used to compare the outputs of caffe2 model
        with its original torch model.

        Due to the extra conversion between torch/caffe2,
        this method is not meant for benchmark.
        """
        if self._predictor is None:
            self._predictor = ProtobufDetectionModel(self._predict_net, self._init_net)
        return self._predictor(inputs)<|MERGE_RESOLUTION|>--- conflicted
+++ resolved
@@ -122,7 +122,8 @@
         Returns:
             onnx.ModelProto: an onnx model.
         """
-<<<<<<< HEAD
+        from .caffe2_export import export_onnx_model as export_onnx_model_impl
+
         # model, inputs = self._get_traceable()
         MetaArch = META_ARCH_ONNX_EXPORT_TYPE_MAP[self.cfg.MODEL.META_ARCHITECTURE]
         model = MetaArch(self.cfg, copy.deepcopy(self.model))
@@ -131,12 +132,6 @@
             onnx_model = export_onnx_model_impl(model, (inputs,), input_names=model.get_input_names(),
                                                 output_names=model.get_output_names())
         return model, remove_copy_between_cpu_and_gpu(onnx_model)
-=======
-        from .caffe2_export import export_onnx_model as export_onnx_model_impl
-
-        model, inputs = self._get_traceable()
-        return export_onnx_model_impl(model, (inputs,))
->>>>>>> 7f06f538
 
     def export_torchscript(self):
         """
