--- conflicted
+++ resolved
@@ -10,6 +10,7 @@
 from detectron2.structures import ImageList
 from detectron2.utils.events import get_event_storage
 from detectron2.utils.logger import log_first_n
+from fvcore.common.config import CfgNode
 
 from ..backbone import Backbone, build_backbone
 from ..postprocessing import detector_postprocess
@@ -29,19 +30,6 @@
     3. Per-region feature extraction and prediction
     """
 
-<<<<<<< HEAD
-    def __init__(self, cfg):
-        super().__init__()
-
-        self.backbone = build_backbone(cfg)
-        self.proposal_generator = build_proposal_generator(cfg, self.backbone.output_shape())
-        self.roi_heads = build_roi_heads(cfg, self.backbone.output_shape())
-        self.vis_period = cfg.VIS_PERIOD
-        self.input_format = cfg.INPUT.FORMAT
-        # Dynamic parameters
-        self.input = cfg.INPUT
-        self.dynamic = cfg.INPUT.DYNAMIC
-=======
     @configurable
     def __init__(
         self,
@@ -53,10 +41,10 @@
         pixel_std: Tuple[float],
         input_format: Optional[str] = None,
         vis_period: int = 0,
+        cfg: CfgNode = None,
     ):
         """
         NOTE: this interface is experimental.
->>>>>>> 7f06f538
 
         Args:
             backbone: a backbone module, must follow detectron2's backbone interface
@@ -77,6 +65,10 @@
         self.vis_period = vis_period
         if vis_period > 0:
             assert input_format is not None, "input_format is required for visualization!"
+
+        # Dynamic parameters
+        self.input = cfg.INPUT
+        self.dynamic = cfg.INPUT.DYNAMIC
 
         self.register_buffer("pixel_mean", torch.Tensor(pixel_mean).view(-1, 1, 1))
         self.register_buffer("pixel_std", torch.Tensor(pixel_std).view(-1, 1, 1))
@@ -95,6 +87,7 @@
             "vis_period": cfg.VIS_PERIOD,
             "pixel_mean": cfg.MODEL.PIXEL_MEAN,
             "pixel_std": cfg.MODEL.PIXEL_STD,
+            "cfg": cfg,
         }
 
     @property
