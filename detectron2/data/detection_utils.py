# -*- coding: utf-8 -*-
# Copyright (c) Facebook, Inc. and its affiliates. All Rights Reserved

"""
Common data processing utilities that are used in a
typical object detection data pipeline.
"""
import logging
import numpy as np
import pycocotools.mask as mask_util
import torch
from fvcore.common.file_io import PathManager
from PIL import Image

from detectron2.structures import (
    BitMasks,
    Boxes,
    BoxMode,
    Instances,
    Keypoints,
    PolygonMasks,
    RotatedBoxes,
    polygons_to_bitmask,
)

from . import transforms as T
from .catalog import MetadataCatalog

__all__ = [
    "SizeMismatchError",
    "convert_image_to_rgb",
    "check_image_size",
    "transform_proposals",
    "transform_instance_annotations",
    "annotations_to_instances",
    "annotations_to_instances_rotated",
    "build_augmentation",
    "build_transform_gen",
    "create_keypoint_hflip_indices",
    "filter_empty_instances",
    "read_image",
]


class SizeMismatchError(ValueError):
    """
    When loaded image has difference width/height compared with annotation.
    """


# https://en.wikipedia.org/wiki/YUV#SDTV_with_BT.601
_M_RGB2YUV = [[0.299, 0.587, 0.114], [-0.14713, -0.28886, 0.436], [0.615, -0.51499, -0.10001]]
_M_YUV2RGB = [[1.0, 0.0, 1.13983], [1.0, -0.39465, -0.58060], [1.0, 2.03211, 0.0]]

# https://www.exiv2.org/tags.html
_EXIF_ORIENT = 274  # exif 'Orientation' tag


def convert_PIL_to_numpy(image, format):
    """
    Convert PIL image to numpy array of target format.

    Args:
        image (PIL.Image): a PIL image
        format (str): the format of output image

    Returns:
        (np.ndarray): also see `read_image`
    """
    if format is not None:
        # PIL only supports RGB, so convert to RGB and flip channels over below
        conversion_format = format
        if format in ["BGR", "YUV-BT.601"]:
            conversion_format = "RGB"
        image = image.convert(conversion_format)
    image = np.asarray(image)
    # PIL squeezes out the channel dimension for "L", so make it HWC
    if format == "L":
        image = np.expand_dims(image, -1)

    # handle formats not supported by PIL
    elif format == "BGR":
        # flip channels if needed
        image = image[:, :, ::-1]
    elif format == "YUV-BT.601":
        image = image / 255.0
        image = np.dot(image, np.array(_M_RGB2YUV).T)

    return image


def convert_image_to_rgb(image, format):
    """
    Convert an image from given format to RGB.

    Args:
        image (np.ndarray or Tensor): an HWC image
        format (str): the format of input image, also see `read_image`

    Returns:
        (np.ndarray): (H,W,3) RGB image in 0-255 range, can be either float or uint8
    """
    if isinstance(image, torch.Tensor):
        image = image.cpu().numpy()
    if format == "BGR":
        image = image[:, :, [2, 1, 0]]
    elif format == "YUV-BT.601":
        image = np.dot(image, np.array(_M_YUV2RGB).T)
        image = image * 255.0
    else:
        if format == "L":
            image = image[:, :, 0]
        image = image.astype(np.uint8)
        image = np.asarray(Image.fromarray(image, mode=format).convert("RGB"))
    return image


def _apply_exif_orientation(image):
    """
    Applies the exif orientation correctly.

    This code exists per the bug:
      https://github.com/python-pillow/Pillow/issues/3973
    with the function `ImageOps.exif_transpose`. The Pillow source raises errors with
    various methods, especially `tobytes`

    Function based on:
      https://github.com/wkentaro/labelme/blob/v4.5.4/labelme/utils/image.py#L59
      https://github.com/python-pillow/Pillow/blob/7.1.2/src/PIL/ImageOps.py#L527

    Args:
        image (PIL.Image): a PIL image

    Returns:
        (PIL.Image): the PIL image with exif orientation applied, if applicable
    """
    if not hasattr(image, "getexif"):
        return image

    exif = image.getexif()

    if exif is None:
        return image

    orientation = exif.get(_EXIF_ORIENT)

    method = {
        2: Image.FLIP_LEFT_RIGHT,
        3: Image.ROTATE_180,
        4: Image.FLIP_TOP_BOTTOM,
        5: Image.TRANSPOSE,
        6: Image.ROTATE_270,
        7: Image.TRANSVERSE,
        8: Image.ROTATE_90,
    }.get(orientation)

    if method is not None:
        return image.transpose(method)
    return image


def read_image(file_name, format=None):
    """
    Read an image into the given format.
    Will apply rotation and flipping if the image has such exif information.

    Args:
        file_name (str): image file path
        format (str): one of the supported image modes in PIL, or "BGR" or "YUV-BT.601".

    Returns:
        image (np.ndarray): an HWC image in the given format, which is 0-255, uint8 for
            supported image modes in PIL or "BGR"; float (0-1 for Y) for YUV-BT.601.
    """
    with PathManager.open(file_name, "rb") as f:
        image = Image.open(f)

        # work around this bug: https://github.com/python-pillow/Pillow/issues/3973
        image = _apply_exif_orientation(image)

        return convert_PIL_to_numpy(image, format)


def check_image_size(dataset_dict, image):
    """
    Raise an error if the image does not match the size specified in the dict.
    """
    if "width" in dataset_dict or "height" in dataset_dict:
        image_wh = (image.shape[1], image.shape[0])
        expected_wh = (dataset_dict["width"], dataset_dict["height"])
        if not image_wh == expected_wh:
            raise SizeMismatchError(
                "Mismatched (W,H){}, got {}, expect {}".format(
                    " for image " + dataset_dict["file_name"]
                    if "file_name" in dataset_dict
                    else "",
                    image_wh,
                    expected_wh,
                )
            )

    # To ensure bbox always remap to original image size
    if "width" not in dataset_dict:
        dataset_dict["width"] = image.shape[1]
    if "height" not in dataset_dict:
        dataset_dict["height"] = image.shape[0]


def transform_proposals(dataset_dict, image_shape, transforms, *, proposal_topk, min_box_size=0):
    """
    Apply transformations to the proposals in dataset_dict, if any.

    Args:
        dataset_dict (dict): a dict read from the dataset, possibly
            contains fields "proposal_boxes", "proposal_objectness_logits", "proposal_bbox_mode"
        image_shape (tuple): height, width
        transforms (TransformList):
        proposal_topk (int): only keep top-K scoring proposals
        min_box_size (int): proposals with either side smaller than this
            threshold are removed

    The input dict is modified in-place, with abovementioned keys removed. A new
    key "proposals" will be added. Its value is an `Instances`
    object which contains the transformed proposals in its field
    "proposal_boxes" and "objectness_logits".
    """
    if "proposal_boxes" in dataset_dict:
        # Transform proposal boxes
        boxes = transforms.apply_box(
            BoxMode.convert(
                dataset_dict.pop("proposal_boxes"),
                dataset_dict.pop("proposal_bbox_mode"),
                BoxMode.XYXY_ABS,
            )
        )
        boxes = Boxes(boxes)
        objectness_logits = torch.as_tensor(
            dataset_dict.pop("proposal_objectness_logits").astype("float32")
        )

        boxes.clip(image_shape)
        keep = boxes.nonempty(threshold=min_box_size)
        boxes = boxes[keep]
        objectness_logits = objectness_logits[keep]

        proposals = Instances(image_shape)
        proposals.proposal_boxes = boxes[:proposal_topk]
        proposals.objectness_logits = objectness_logits[:proposal_topk]
        dataset_dict["proposals"] = proposals


def transform_instance_annotations(
    annotation, transforms, image_size, *, keypoint_hflip_indices=None
):
    """
    Apply transforms to box, segmentation and keypoints annotations of a single instance.

    It will use `transforms.apply_box` for the box, and
    `transforms.apply_coords` for segmentation polygons & keypoints.
    If you need anything more specially designed for each data structure,
    you'll need to implement your own version of this function or the transforms.

    Args:
        annotation (dict): dict of instance annotations for a single instance.
            It will be modified in-place.
        transforms (TransformList):
        image_size (tuple): the height, width of the transformed image
        keypoint_hflip_indices (ndarray[int]): see `create_keypoint_hflip_indices`.

    Returns:
        dict:
            the same input dict with fields "bbox", "segmentation", "keypoints"
            transformed according to `transforms`.
            The "bbox_mode" field will be set to XYXY_ABS.
    """
    # bbox is 1d (per-instance bounding box)
    bbox = BoxMode.convert(annotation["bbox"], annotation["bbox_mode"], BoxMode.XYXY_ABS)
    # clip transformed bbox to image size
    bbox = transforms.apply_box([bbox])[0].clip(min=0)
    annotation["bbox"] = np.minimum(bbox, list(image_size + image_size)[::-1])
    annotation["bbox_mode"] = BoxMode.XYXY_ABS

    if "segmentation" in annotation:
        # each instance contains 1 or more polygons
        segm = annotation["segmentation"]
        if isinstance(segm, list):
            # polygons
            polygons = [np.asarray(p).reshape(-1, 2) for p in segm]
            annotation["segmentation"] = [
                p.reshape(-1) for p in transforms.apply_polygons(polygons)
            ]
        elif isinstance(segm, dict):
            # RLE
            mask = mask_util.decode(segm)
            mask = transforms.apply_segmentation(mask)
            assert tuple(mask.shape[:2]) == image_size
            annotation["segmentation"] = mask
        else:
            raise ValueError(
                "Cannot transform segmentation of type '{}'!"
                "Supported types are: polygons as list[list[float] or ndarray],"
                " COCO-style RLE as a dict.".format(type(segm))
            )

    if "keypoints" in annotation:
        keypoints = transform_keypoint_annotations(
            annotation["keypoints"], transforms, image_size, keypoint_hflip_indices
        )
        annotation["keypoints"] = keypoints

    return annotation


def transform_keypoint_annotations(keypoints, transforms, image_size, keypoint_hflip_indices=None):
    """
    Transform keypoint annotations of an image.
    If a keypoint is transformed out of image boundary, it will be marked "unlabeled" (visibility=0)

    Args:
        keypoints (list[float]): Nx3 float in Detectron2's Dataset format.
            Each point is represented by (x, y, visibility).
        transforms (TransformList):
        image_size (tuple): the height, width of the transformed image
        keypoint_hflip_indices (ndarray[int]): see `create_keypoint_hflip_indices`.
            When `transforms` includes horizontal flip, will use the index
            mapping to flip keypoints.
    """
    # (N*3,) -> (N, 3)
    keypoints = np.asarray(keypoints, dtype="float64").reshape(-1, 3)
    keypoints_xy = transforms.apply_coords(keypoints[:, :2])

    # Set all out-of-boundary points to "unlabeled"
    inside = (keypoints_xy >= np.array([0, 0])) & (keypoints_xy <= np.array(image_size[::-1]))
    inside = inside.all(axis=1)
    keypoints[:, :2] = keypoints_xy
    keypoints[:, 2][~inside] = 0

    # This assumes that HorizFlipTransform is the only one that does flip
    do_hflip = sum(isinstance(t, T.HFlipTransform) for t in transforms.transforms) % 2 == 1

    # Alternative way: check if probe points was horizontally flipped.
    # probe = np.asarray([[0.0, 0.0], [image_width, 0.0]])
    # probe_aug = transforms.apply_coords(probe.copy())
    # do_hflip = np.sign(probe[1][0] - probe[0][0]) != np.sign(probe_aug[1][0] - probe_aug[0][0])  # noqa

    # If flipped, swap each keypoint with its opposite-handed equivalent
    if do_hflip:
        assert keypoint_hflip_indices is not None
        keypoints = keypoints[keypoint_hflip_indices, :]

    # Maintain COCO convention that if visibility == 0 (unlabeled), then x, y = 0
    keypoints[keypoints[:, 2] == 0] = 0
    return keypoints


def annotations_to_instances(annos, image_size, mask_format="polygon"):
    """
    Create an :class:`Instances` object used by the models,
    from instance annotations in the dataset dict.

    Args:
        annos (list[dict]): a list of instance annotations in one image, each
            element for one instance.
        image_size (tuple): height, width

    Returns:
        Instances:
            It will contain fields "gt_boxes", "gt_classes",
            "gt_masks", "gt_keypoints", if they can be obtained from `annos`.
            This is the format that builtin models expect.
    """
    boxes = [BoxMode.convert(obj["bbox"], obj["bbox_mode"], BoxMode.XYXY_ABS) for obj in annos]
    target = Instances(image_size)
    target.gt_boxes = Boxes(boxes)

    classes = [obj["category_id"] for obj in annos]
    classes = torch.tensor(classes, dtype=torch.int64)
    target.gt_classes = classes

    if len(annos) and "segmentation" in annos[0]:
        segms = [obj["segmentation"] for obj in annos]
        if mask_format == "polygon":
            # TODO check type and provide better error
            masks = PolygonMasks(segms)
        else:
            assert mask_format == "bitmask", mask_format
            masks = []
            for segm in segms:
                if isinstance(segm, list):
                    # polygon
                    masks.append(polygons_to_bitmask(segm, *image_size))
                elif isinstance(segm, dict):
                    # COCO RLE
                    masks.append(mask_util.decode(segm))
                elif isinstance(segm, np.ndarray):
                    assert segm.ndim == 2, "Expect segmentation of 2 dimensions, got {}.".format(
                        segm.ndim
                    )
                    # mask array
                    masks.append(segm)
                else:
                    raise ValueError(
                        "Cannot convert segmentation of type '{}' to BitMasks!"
                        "Supported types are: polygons as list[list[float] or ndarray],"
                        " COCO-style RLE as a dict, or a full-image segmentation mask "
                        "as a 2D ndarray.".format(type(segm))
                    )
            # torch.from_numpy does not support array with negative stride.
            masks = BitMasks(
                torch.stack([torch.from_numpy(np.ascontiguousarray(x)) for x in masks])
            )
        target.gt_masks = masks

    if len(annos) and "keypoints" in annos[0]:
        kpts = [obj.get("keypoints", []) for obj in annos]
        target.gt_keypoints = Keypoints(kpts)

    return target


def annotations_to_instances_rotated(annos, image_size):
    """
    Create an :class:`Instances` object used by the models,
    from instance annotations in the dataset dict.
    Compared to `annotations_to_instances`, this function is for rotated boxes only

    Args:
        annos (list[dict]): a list of instance annotations in one image, each
            element for one instance.
        image_size (tuple): height, width

    Returns:
        Instances:
            Containing fields "gt_boxes", "gt_classes",
            if they can be obtained from `annos`.
            This is the format that builtin models expect.
    """
    boxes = [obj["bbox"] for obj in annos]
    target = Instances(image_size)
    boxes = target.gt_boxes = RotatedBoxes(boxes)
    boxes.clip(image_size)

    classes = [obj["category_id"] for obj in annos]
    classes = torch.tensor(classes, dtype=torch.int64)
    target.gt_classes = classes

    return target


def filter_empty_instances(instances, by_box=True, by_mask=True, box_threshold=1e-5):
    """
    Filter out empty instances in an `Instances` object.

    Args:
        instances (Instances):
        by_box (bool): whether to filter out instances with empty boxes
        by_mask (bool): whether to filter out instances with empty masks
        box_threshold (float): minimum width and height to be considered non-empty

    Returns:
        Instances: the filtered instances.
    """
    assert by_box or by_mask
    r = []
    if by_box:
        r.append(instances.gt_boxes.nonempty(threshold=box_threshold))
    if instances.has("gt_masks") and by_mask:
        r.append(instances.gt_masks.nonempty())

    # TODO: can also filter visible keypoints

    if not r:
        return instances
    m = r[0]
    for x in r[1:]:
        m = m & x
    return instances[m]


def create_keypoint_hflip_indices(dataset_names):
    """
    Args:
        dataset_names (list[str]): list of dataset names
    Returns:
        ndarray[int]: a vector of size=#keypoints, storing the
        horizontally-flipped keypoint indices.
    """

    check_metadata_consistency("keypoint_names", dataset_names)
    check_metadata_consistency("keypoint_flip_map", dataset_names)

    meta = MetadataCatalog.get(dataset_names[0])
    names = meta.keypoint_names
    # TODO flip -> hflip
    flip_map = dict(meta.keypoint_flip_map)
    flip_map.update({v: k for k, v in flip_map.items()})
    flipped_names = [i if i not in flip_map else flip_map[i] for i in names]
    flip_indices = [names.index(i) for i in flipped_names]
    return np.asarray(flip_indices)


def gen_crop_transform_with_instance(crop_size, image_size, instance):
    """
    Generate a CropTransform so that the cropping region contains
    the center of the given instance.

    Args:
        crop_size (tuple): h, w in pixels
        image_size (tuple): h, w
        instance (dict): an annotation dict of one instance, in Detectron2's
            dataset format.
    """
    crop_size = np.asarray(crop_size, dtype=np.int32)
    bbox = BoxMode.convert(instance["bbox"], instance["bbox_mode"], BoxMode.XYXY_ABS)
    center_yx = (bbox[1] + bbox[3]) * 0.5, (bbox[0] + bbox[2]) * 0.5
    assert (
        image_size[0] >= center_yx[0] and image_size[1] >= center_yx[1]
    ), "The annotation bounding box is outside of the image!"
    assert (
        image_size[0] >= crop_size[0] and image_size[1] >= crop_size[1]
    ), "Crop size is larger than image size!"

    min_yx = np.maximum(np.floor(center_yx).astype(np.int32) - crop_size, 0)
    max_yx = np.maximum(np.asarray(image_size, dtype=np.int32) - crop_size, 0)
    max_yx = np.minimum(max_yx, np.ceil(center_yx).astype(np.int32))

    y0 = np.random.randint(min_yx[0], max_yx[0] + 1)
    x0 = np.random.randint(min_yx[1], max_yx[1] + 1)
    return T.CropTransform(x0, y0, crop_size[1], crop_size[0])


def check_metadata_consistency(key, dataset_names):
    """
    Check that the datasets have consistent metadata.

    Args:
        key (str): a metadata key
        dataset_names (list[str]): a list of dataset names

    Raises:
        AttributeError: if the key does not exist in the metadata
        ValueError: if the given datasets do not have the same metadata values defined by key
    """
    if len(dataset_names) == 0:
        return
    logger = logging.getLogger(__name__)
    entries_per_dataset = [getattr(MetadataCatalog.get(d), key) for d in dataset_names]
    for idx, entry in enumerate(entries_per_dataset):
        if entry != entries_per_dataset[0]:
            logger.error(
                "Metadata '{}' for dataset '{}' is '{}'".format(key, dataset_names[idx], str(entry))
            )
            logger.error(
                "Metadata '{}' for dataset '{}' is '{}'".format(
                    key, dataset_names[0], str(entries_per_dataset[0])
                )
            )
            raise ValueError("Datasets have different metadata '{}'!".format(key))


def build_augmentation(cfg, is_train):
    """
    Create a list of default :class:`Augmentation` from config.
    Now it includes resizing and flipping.

    Returns:
        list[Augmentation]
    """
    if is_train:
        min_size = cfg.INPUT.MIN_SIZE_TRAIN
        max_size = cfg.INPUT.MAX_SIZE_TRAIN
        sample_style = cfg.INPUT.MIN_SIZE_TRAIN_SAMPLING
    else:
        min_size = cfg.INPUT.MIN_SIZE_TEST
        max_size = cfg.INPUT.MAX_SIZE_TEST
        sample_style = "choice"
    if sample_style == "range":
        assert len(min_size) == 2, "more than 2 ({}) min_size(s) are provided for ranges".format(
            len(min_size)
        )

    fix_size = cfg.INPUT.FIX_SIZE
    logger = logging.getLogger(__name__)
<<<<<<< HEAD
    tfm_gens = []
    tfm_gens.append(T.Resize(fix_size) if fix_size else T.ResizeShortestEdge(min_size, max_size, sample_style))
    if is_train and not fix_size:
        tfm_gens.append(T.RandomFlip())
        logger.info("TransformGens used in training: " + str(tfm_gens))
    return tfm_gens


def gen_heatmap(dataset_dict, output_shape, meta):
    """
    Generate heatmap for centernet or cornernet, which use heatmap as backbone.
    :param dataset_dict: dataset_dict that used in detectron2
    :param output_shape: output of the model, say centernet is input / 4
    :param meta: dataset meta
    :return:
    """
    num_classes = len(meta.thing_classes)
    hm       = np.zeros((num_classes, output_shape[0], output_shape[1]),
                  dtype=np.float32)
    wh       = np.zeros((128, 2), dtype=np.float32)
    reg_mask = np.zeros((128), dtype=np.uint8)
    reg      = np.zeros((128, 2), dtype=np.float32)
    ind      = np.zeros((128), dtype=np.int64)
    instances_ = dataset_dict['instances']
    num_objs = instances_.gt_classes.shape[0]
    num_objs = min(num_objs, 128)
    for k in range(num_objs):
        bbox = instances_.gt_boxes.tensor[k] / 4
        cls_id = instances_.gt_classes[k]
        h, w = bbox[3] - bbox[1], bbox[2] - bbox[0]
        if h > 0 and w > 0:
            import math
            radius = gaussian_radius((math.ceil(h), math.ceil(w)))
            radius = max(0, int(radius))
            ct = np.array(
                [(bbox[0] + bbox[2]) / 2, (bbox[1] + bbox[3]) / 2], dtype=np.float32)
            ct_int = ct.astype(np.int32)
            draw_umich_gaussian(hm[cls_id], ct_int, radius)
            wh[k] = 1. * w, 1. * h
            ind[k] = ct_int[1] * output_shape[1] + ct_int[0]
            reg[k] = ct - ct_int
            reg_mask[k] = 1
    # # draw heatmap here for debug usage
    # import matplotlib.pyplot as plt
    # hm_show = [torch.tensor(x) for x in hm]
    # plt.figure(1)
    # for i in range(num_classes):
    #     plt.subplot(2, 4, i+1)
    #     plt.imshow(hm_show[i].numpy(), cmap='hot')
    # plt.show()
    # plt.figure(2)
    # plt.imshow(dataset_dict['image'][(2, 1, 0), :, :].permute(1, 2, 0))
    # plt.show()
    dataset_dict['hm']       = torch.tensor(hm)
    dataset_dict['reg_mask'] = torch.tensor(reg_mask)
    dataset_dict['ind']      = torch.tensor(ind)
    dataset_dict['wh']       = torch.tensor(wh)
    dataset_dict['reg']      = torch.tensor(reg)

    return dataset_dict


def gaussian_radius(det_size, min_overlap=0.7):
    """
    Calculate gaussian radius of a bounding box.
    :param det_size: bounding box size in (h, w)
    :param min_overlap:
    :return:
    """
    height, width = det_size

    a1 = 1
    b1 = (height + width)
    c1 = width * height * (1 - min_overlap) / (1 + min_overlap)
    sq1 = np.sqrt(b1 ** 2 - 4 * a1 * c1)
    r1 = (b1 + sq1) / 2

    a2 = 4
    b2 = 2 * (height + width)
    c2 = (1 - min_overlap) * width * height
    sq2 = np.sqrt(b2 ** 2 - 4 * a2 * c2)
    r2 = (b2 + sq2) / 2

    a3 = 4 * min_overlap
    b3 = -2 * min_overlap * (height + width)
    c3 = (min_overlap - 1) * width * height
    sq3 = np.sqrt(b3 ** 2 - 4 * a3 * c3)
    r3 = (b3 + sq3) / 2
    return min(r1, r2, r3)

def gaussian2D(shape, sigma=1):
    m, n = [(ss - 1.) / 2. for ss in shape]
    y, x = np.ogrid[-m:m+1,-n:n+1]

    h = np.exp(-(x * x + y * y) / (2 * sigma * sigma))
    h[h < np.finfo(h.dtype).eps * h.max()] = 0
    return h

def draw_umich_gaussian(heatmap, center, radius, k=1):
    diameter = 2 * radius + 1
    gaussian = gaussian2D((diameter, diameter), sigma=diameter / 6)

    x, y = int(center[0]), int(center[1])

    height, width = heatmap.shape[0:2]

    left, right = min(x, radius), min(width - x, radius + 1)
    top, bottom = min(y, radius), min(height - y, radius + 1)

    masked_heatmap = heatmap[y - top:y + bottom, x - left:x + right]
    masked_gaussian = gaussian[radius - top:radius + bottom, radius - left:radius + right]
    if min(masked_gaussian.shape) > 0 and min(masked_heatmap.shape) > 0:  # TODO debug
        np.maximum(masked_heatmap, masked_gaussian * k, out=masked_heatmap)
    return heatmap
=======
    augmentation = []
    augmentation.append(T.ResizeShortestEdge(min_size, max_size, sample_style))
    if is_train:
        augmentation.append(T.RandomFlip())
        logger.info("Augmentations used in training: " + str(augmentation))
    return augmentation


build_transform_gen = build_augmentation
"""
Alias for backward-compatibility.
"""
>>>>>>> 72f1270a
<|MERGE_RESOLUTION|>--- conflicted
+++ resolved
@@ -581,13 +581,12 @@
 
     fix_size = cfg.INPUT.FIX_SIZE
     logger = logging.getLogger(__name__)
-<<<<<<< HEAD
-    tfm_gens = []
-    tfm_gens.append(T.Resize(fix_size) if fix_size else T.ResizeShortestEdge(min_size, max_size, sample_style))
+    augmentation = []
+    augmentation.append(T.Resize(fix_size) if fix_size else T.ResizeShortestEdge(min_size, max_size, sample_style))
     if is_train and not fix_size:
-        tfm_gens.append(T.RandomFlip())
-        logger.info("TransformGens used in training: " + str(tfm_gens))
-    return tfm_gens
+        augmentation.append(T.RandomFlip())
+        logger.info("TransformGens used in training: " + str(augmentation))
+    return augmentation
 
 
 def gen_heatmap(dataset_dict, output_shape, meta):
@@ -695,18 +694,4 @@
     masked_gaussian = gaussian[radius - top:radius + bottom, radius - left:radius + right]
     if min(masked_gaussian.shape) > 0 and min(masked_heatmap.shape) > 0:  # TODO debug
         np.maximum(masked_heatmap, masked_gaussian * k, out=masked_heatmap)
-    return heatmap
-=======
-    augmentation = []
-    augmentation.append(T.ResizeShortestEdge(min_size, max_size, sample_style))
-    if is_train:
-        augmentation.append(T.RandomFlip())
-        logger.info("Augmentations used in training: " + str(augmentation))
-    return augmentation
-
-
-build_transform_gen = build_augmentation
-"""
-Alias for backward-compatibility.
-"""
->>>>>>> 72f1270a
+    return heatmap