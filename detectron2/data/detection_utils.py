--- conflicted
+++ resolved
@@ -576,33 +576,18 @@
         min_size = cfg.INPUT.MIN_SIZE_TEST
         max_size = cfg.INPUT.MAX_SIZE_TEST
         sample_style = "choice"
-<<<<<<< HEAD
-    if sample_style == "range":
-        assert len(min_size) == 2, "more than 2 ({}) min_size(s) are provided for ranges".format(
-            len(min_size)
-        )
-
-    logger = logging.getLogger(__name__)
-    tfm_gens = []
     if cfg.INPUT.DYNAMIC:
-        tfm_gens.append(T.ResizeShortestEdge(min_size, max_size, sample_style))
+        augmentation = [T.ResizeShortestEdge(min_size, max_size, sample_style)]
     else:
-        tfm_gens.append(T.ResizeLetterBox(min_size, max_size, sample_style))
-    if is_train:
-        tfm_gens.append(T.RandomFlip())
-        logger.info("TransformGens used in training: " + str(tfm_gens))
-    else:
-        logger.info("TransformGens used in validation: " + str(tfm_gens))
-    return tfm_gens
-=======
-    augmentation = [T.ResizeShortestEdge(min_size, max_size, sample_style)]
+        augmentation = [T.ResizeLetterBox(min_size, max_size, sample_style)]
     if is_train:
         augmentation.append(T.RandomFlip())
+    logger = logging.getLogger(__name__)
+    logger.info("Augmentations: " + str(augmentation))
     return augmentation
 
 
 build_transform_gen = build_augmentation
 """
 Alias for backward-compatibility.
-"""
->>>>>>> 7f06f538
+"""