--- conflicted
+++ resolved
@@ -186,20 +186,10 @@
         checkpointer = DetectionCheckpointer(self.model)
         checkpointer.load(cfg.MODEL.WEIGHTS)
 
-<<<<<<< HEAD
-        is_fixed = cfg.INPUT.FIX_SIZE
-        if not is_fixed:
-            self.transform_gen = T.ResizeShortestEdge(
+        fixed_shape = cfg.INPUT.FIX_SIZE
+        self.aug = T.Resize(fixed_shape) if fixed_shape else T.ResizeShortestEdge(
                 [cfg.INPUT.MIN_SIZE_TEST, cfg.INPUT.MIN_SIZE_TEST], cfg.INPUT.MAX_SIZE_TEST
             )
-        else:
-            shape = (cfg.INPUT.FIX_SIZE_H, cfg.INPUT.FIX_SIZE_W)
-            self.transform_gen = T.Resize(shape)
-=======
-        self.aug = T.ResizeShortestEdge(
-            [cfg.INPUT.MIN_SIZE_TEST, cfg.INPUT.MIN_SIZE_TEST], cfg.INPUT.MAX_SIZE_TEST
-        )
->>>>>>> 72f1270a
 
         self.input_format = cfg.INPUT.FORMAT
         assert self.input_format in ["RGB", "BGR"], self.input_format
